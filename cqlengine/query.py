from collections import namedtuple
import copy
from hashlib import md5
from time import time
from cql.query import cql_quote

from cqlengine.connection import connection_manager
from cqlengine.exceptions import CQLEngineException
from cqlengine.functions import BaseQueryFunction

class _Function(object):
    def __init__(self, name):
        self.name = name
    def __call__(self, *args):
        self.args = args
        return self
    def __str__(self):
        return "{}({})".format(self.name, ','.join(cql_quote(a) for a in self.args))
    __repr__ = __str__

class _FunctionGenerator(object):
    def __getattr__(self, name):
        if name not in self.__dict__:
            return _Function(name)
        else:
            try:
                return self.__dict__[name]
            except KeyError:
                raise AttributeError(name)

func = _FunctionGenerator()

#CQL 3 reference:
#http://www.datastax.com/docs/1.1/references/cql/index

class QueryException(CQLEngineException): pass
class QueryOperatorException(QueryException): pass

class QueryOperator(object):
    # The symbol that identifies this operator in filter kwargs
    # ie: colname__<symbol>
    symbol = None

    # The comparator symbol this operator uses in cql
    cql_symbol = None

    def __init__(self, column, value):
        self.column = column
        self.value = value

        #the identifier is a unique key that will be used in string
        #replacement on query strings, it's created from a hash
        #of this object's id and the time
        self.identifier = md5(str(id(self)) + str(time())).hexdigest()

        #perform validation on this operator
        self.validate_operator()
        self.validate_value()

    @property
    def cql(self):
        """
        Returns this operator's portion of the WHERE clause
        :param valname: the dict key that this operator's compare value will be found in
        """
        if isinstance(self.value, BaseQueryFunction):
            return '"{}" {} {}'.format(self.column.db_field_name, self.cql_symbol, self.value.to_cql(self.identifier))
        else:
            return '"{}" {} :{}'.format(self.column.db_field_name, self.cql_symbol, self.identifier)

    def validate_operator(self):
        """
        Checks that this operator can be used on the column provided
        """
        if self.symbol is None:
            raise QueryOperatorException(
                    "{} is not a valid operator, use one with 'symbol' defined".format(
                        self.__class__.__name__
                    )
                )
        if self.cql_symbol is None:
            raise QueryOperatorException(
                    "{} is not a valid operator, use one with 'cql_symbol' defined".format(
                        self.__class__.__name__
                    )
                )

    def validate_value(self):
        """
        Checks that the compare value works with this operator

        Doesn't do anything by default
        """
        pass

    def get_dict(self):
        """
        Returns this operators contribution to the cql.query arg dictionanry

        ie: if this column's name is colname, and the identifier is colval,
        this should return the dict: {'colval':<self.value>}
        SELECT * FROM column_family WHERE colname=:colval
        """
        if isinstance(self.value, BaseQueryFunction):
            return {self.identifier: self.column.to_database(self.value.get_value())}
        else:
            return {self.identifier: self.column.to_database(self.value)}

    @classmethod
    def get_operator(cls, symbol):
        if not hasattr(cls, 'opmap'):
            QueryOperator.opmap = {}
            def _recurse(klass):
                if klass.symbol:
                    QueryOperator.opmap[klass.symbol.upper()] = klass
                for subklass in klass.__subclasses__():
                    _recurse(subklass)
                pass
            _recurse(QueryOperator)
        try:
            return QueryOperator.opmap[symbol.upper()]
        except KeyError:
            raise QueryOperatorException("{} doesn't map to a QueryOperator".format(symbol))

class EqualsOperator(QueryOperator):
    symbol = 'EQ'
    cql_symbol = '='

class InOperator(EqualsOperator):
    symbol = 'IN'
    cql_symbol = 'IN'

class GreaterThanOperator(QueryOperator):
    symbol = "GT"
    cql_symbol = '>'

class GreaterThanOrEqualOperator(QueryOperator):
    symbol = "GTE"
    cql_symbol = '>='

class LessThanOperator(QueryOperator):
    symbol = "LT"
    cql_symbol = '<'

class LessThanOrEqualOperator(QueryOperator):
    symbol = "LTE"
    cql_symbol = '<='

class QuerySet(object):

    def __init__(self, model):
        super(QuerySet, self).__init__()
        self.model = model
        self.column_family_name = self.model.column_family_name()

        #Where clause filters
        self._where = []

        #ordering arguments
        self._order = None

<<<<<<< HEAD
        # ALLOW FILTERING clause
=======
>>>>>>> 684501de
        self._allow_filtering = False

        #CQL has a default limit of 10000, it's defined here
        #because explicit is better than implicit
        self._limit = 10000

        #see the defer and only methods
        self._defer_fields = []
        self._only_fields = []

        #results cache
        self._con = None
        self._cur = None
        self._result_cache = None
        self._result_idx = None

    def __unicode__(self):
        return self._select_query()

    def __str__(self):
        return str(self.__unicode__())

    def __call__(self, **kwargs):
        return self.filter(**kwargs)

    def __deepcopy__(self, memo):
        clone = self.__class__(self.model)
        for k,v in self.__dict__.items():
            if k in ['_con', '_cur', '_result_cache', '_result_idx']:
                clone.__dict__[k] = None
            else:
                clone.__dict__[k] = copy.deepcopy(v, memo)

        return clone

    def __len__(self):
        return self.count()

    def __del__(self):
        if self._con:
            self._con.close()
            self._con = None
            self._cur = None

    #----query generation / execution----

    def _validate_where_syntax(self):
        """ Checks that a filterset will not create invalid cql """

        #check that there's either a = or IN relationship with a primary key or indexed field
        equal_ops = [w for w in self._where if isinstance(w, EqualsOperator)]
        if not any([w.column.primary_key or w.column.index for w in equal_ops]):
            raise QueryException('Where clauses require either a "=" or "IN" comparison with either a primary key or indexed field')

        if not self._allow_filtering:
            #if the query is not on an indexed field
            if not any([w.column.index for w in equal_ops]):
                if not any([w.column._partition_key for w in equal_ops]):
                    raise QueryException('Filtering on a clustering key without a partition key is not allowed unless allow_filtering() is called on the querset')


        #TODO: abuse this to see if we can get cql to raise an exception

    def _where_clause(self):
        """ Returns a where clause based on the given filter args """
        self._validate_where_syntax()
        return ' AND '.join([f.cql for f in self._where])

    def _where_values(self):
        """ Returns the value dict to be passed to the cql query """
        values = {}
        for where in self._where:
            values.update(where.get_dict())
        return values

    def _select_query(self):
        """
        Returns a select clause based on the given filter args
        """
        fields = self.model._columns.keys()
        if self._defer_fields:
            fields = [f for f in fields if f not in self._defer_fields]
        elif self._only_fields:
            fields = [f for f in fields if f in self._only_fields]
        db_fields = [self.model._columns[f].db_field_name for f in fields]

        qs = ['SELECT {}'.format(', '.join(['"{}"'.format(f) for f in db_fields]))]
        qs += ['FROM {}'.format(self.column_family_name)]

        if self._where:
            qs += ['WHERE {}'.format(self._where_clause())]

        if self._order:
            qs += ['ORDER BY {}'.format(self._order)]

        if self._limit:
            qs += ['LIMIT {}'.format(self._limit)]

        if self._allow_filtering:
            qs += ['ALLOW FILTERING']

        return ' '.join(qs)

    #----Reads------

    def _execute_query(self):
        if self._result_cache is None:
            self._con = connection_manager()
            self._cur = self._con.execute(self._select_query(), self._where_values())
            self._result_cache = [None]*self._cur.rowcount

    def _fill_result_cache_to_idx(self, idx):
        self._execute_query()
        if self._result_idx is None:
            self._result_idx = -1

        qty = idx - self._result_idx
        if qty < 1:
            return
        else:
            names = [i[0] for i in self._cur.description]
            for values in self._cur.fetchmany(qty):
                value_dict = dict(zip(names, values))
                self._result_idx += 1
                self._result_cache[self._result_idx] = self._construct_instance(value_dict)

            #return the connection to the connection pool if we have all objects
            if self._result_cache and self._result_cache[-1] is not None:
                self._con.close()
                self._con = None
                self._cur = None

    def __iter__(self):
        self._execute_query()

        for idx in range(len(self._result_cache)):
            instance = self._result_cache[idx]
            if instance is None:
                self._fill_result_cache_to_idx(idx)
            yield self._result_cache[idx]

    def __getitem__(self, s):
        self._execute_query()

        num_results = len(self._result_cache)

        if isinstance(s, slice):
            #calculate the amount of results that need to be loaded
            end = num_results if s.step is None else s.step
            if end < 0:
                end += num_results
            else:
                end -= 1
            self._fill_result_cache_to_idx(end)
            return self._result_cache[s.start:s.stop:s.step]
        else:
            #return the object at this index
            s = long(s)

            #handle negative indexing
            if s < 0: s += num_results

            if s >= num_results:
                raise IndexError
            else:
                self._fill_result_cache_to_idx(s)
                return self._result_cache[s]


    def _construct_instance(self, values):
        #translate column names to model names
        field_dict = {}
        db_map = self.model._db_map
        for key, val in values.items():
            if key in db_map:
                field_dict[db_map[key]] = val
            else:
                field_dict[key] = val
        return self.model(**field_dict)

    def first(self):
        try:
            return iter(self).next()
        except StopIteration:
            return None

    def all(self):
        clone = copy.deepcopy(self)
        clone._where = []
        return clone

    def _parse_filter_arg(self, arg):
        """
        Parses a filter arg in the format:
        <colname>__<op>
        :returns: colname, op tuple
        """
        statement = arg.split('__')
        if len(statement) == 1:
            return arg, None
        elif len(statement) == 2:
            return statement[0], statement[1]
        else:
            raise QueryException("Can't parse '{}'".format(arg))

    def filter(self, **kwargs):
        #add arguments to the where clause filters
        clone = copy.deepcopy(self)
        for arg, val in kwargs.items():
            col_name, col_op = self._parse_filter_arg(arg)
            #resolve column and operator
            try:
                column = self.model._columns[col_name]
            except KeyError:
                raise QueryException("Can't resolve column name: '{}'".format(col_name))

            #get query operator, or use equals if not supplied
            operator_class = QueryOperator.get_operator(col_op or 'EQ')
            operator = operator_class(column, val)

            clone._where.append(operator)

        return clone

    def allow_filtering(self):
        clone = copy.deepcopy(self)
        clone._allow_filtering = True
        return clone

    def get(self, **kwargs):
        """
        Returns a single instance matching this query, optionally with additional filter kwargs.

        A DoesNotExistError will be raised if there are no rows matching the query
        A MultipleObjectsFoundError will be raised if there is more than one row matching the queyr
        """
        if kwargs: return self.filter(**kwargs).get()
        self._execute_query()
        if len(self._result_cache) == 0:
            raise self.model.DoesNotExist
        elif len(self._result_cache) > 1:
            raise self.model.MultipleObjectsReturned(
                    '{} objects found'.format(len(self._result_cache)))
        else:
            return self[0]



    def order_by(self, colname):
        """
        orders the result set.
        ordering can only select one column, and it must be the second column in a composite primary key

        Default order is ascending, prepend a '-' to the column name for descending
        """
        if colname is None:
            clone = copy.deepcopy(self)
            clone._order = None
            return clone

        order_type = 'DESC' if colname.startswith('-') else 'ASC'
        colname = colname.replace('-', '')

        column = self.model._columns.get(colname)
        if column is None:
            raise QueryException("Can't resolve the column name: '{}'".format(colname))

        #validate the column selection
        if not column.primary_key:
            raise QueryException(
                "Can't order on '{}', can only order on (clustered) primary keys".format(colname))

        pks = [v for k,v in self.model._columns.items() if v.primary_key]
        if column == pks[0]:
            raise QueryException(
                "Can't order by the first primary key, clustering (secondary) keys only")

        clone = copy.deepcopy(self)
        clone._order = '"{}" {}'.format(column.db_field_name, order_type)
        return clone

    def count(self):
        """ Returns the number of rows matched by this query """
        #TODO: check for previous query execution and return row count if it exists
        if self._result_cache is None:
            qs = ['SELECT COUNT(*)']
            qs += ['FROM {}'.format(self.column_family_name)]
            if self._where:
                qs += ['WHERE {}'.format(self._where_clause())]
            if self._allow_filtering:
                qs += ['ALLOW FILTERING']

            qs = ' '.join(qs)

            with connection_manager() as con:
                cur = con.execute(qs, self._where_values())
                return cur.fetchone()[0]
        else:
            return len(self._result_cache)

    def limit(self, v):
        """
        Sets the limit on the number of results returned
        CQL has a default limit of 10,000
        """
        if not (v is None or isinstance(v, (int, long))):
            raise TypeError
        if v == self._limit:
            return self

        if v < 0:
            raise QueryException("Negative limit is not allowed")

        clone = copy.deepcopy(self)
        clone._limit = v
        return clone

    def allow_filtering(self):
        """
        Enables the unwise practive of querying on a clustering
        key without also defining a partition key
        """
        clone = copy.deepcopy(self)
        clone._allow_filtering = True
        return clone

    def _only_or_defer(self, action, fields):
        clone = copy.deepcopy(self)
        if clone._defer_fields or clone._only_fields:
            raise QueryException("QuerySet alread has only or defer fields defined")

        #check for strange fields
        missing_fields = [f for f in fields if f not in self.model._columns.keys()]
        if missing_fields:
            raise QueryException(
                "Can't resolve fields {} in {}".format(
                    ', '.join(missing_fields), self.model.__name__))

        if action == 'defer':
            clone._defer_fields = fields
        elif action == 'only':
            clone._only_fields = fields
        else:
            raise ValueError

        return clone

    def only(self, fields):
        """ Load only these fields for the returned query """
        return self._only_or_defer('only', fields)

    def defer(self, fields):
        """ Don't load these fields for the returned query """
        return self._only_or_defer('defer', fields)

    #----writes----
    def save(self, instance):
        """
        Creates / updates a row.
        This is a blind insert call.
        All validation and cleaning needs to happen
        prior to calling this.
        """
        assert type(instance) == self.model

        #organize data
        value_pairs = []
        values = instance.as_dict()

        #get defined fields and their column names
        for name, col in self.model._columns.items():
            val = values.get(name)
            if val is None: continue
            value_pairs += [(col.db_field_name, val)]

        #construct query string
        field_names = zip(*value_pairs)[0]
        field_values = dict(value_pairs)
        qs = ["INSERT INTO {}".format(self.column_family_name)]
        qs += ["({})".format(', '.join(['"{}"'.format(f) for f in field_names]))]
        qs += ['VALUES']
        qs += ["({})".format(', '.join([':'+f for f in field_names]))]
        qs = ' '.join(qs)

        with connection_manager() as con:
            con.execute(qs, field_values)

        #delete deleted / nulled columns
        deleted = [k for k,v in instance._values.items() if v.deleted]
        if deleted:
            del_fields = [self.model._columns[f] for f in deleted]
            del_fields = [f.db_field_name for f in del_fields if not f.primary_key]
            pks = self.model._primary_keys
            qs = ['DELETE {}'.format(', '.join(['"{}"'.format(f) for f in del_fields]))]
            qs += ['FROM {}'.format(self.column_family_name)]
            qs += ['WHERE']
            eq = lambda col: '{0} = :{0}'.format(v.column.db_field_name)
            qs += [' AND '.join([eq(f) for f in pks.values()])]
            qs = ' '.join(qs)

            pk_dict = dict([(v.db_field_name, getattr(instance, k)) for k,v in pks.items()])

            with connection_manager() as con:
                con.execute(qs, pk_dict)


    def create(self, **kwargs):
        return self.model(**kwargs).save()

    #----delete---
    def delete(self, columns=[]):
        """
        Deletes the contents of a query
        """
        #validate where clause
        partition_key = self.model._primary_keys.values()[0]
        if not any([c.column == partition_key for c in self._where]):
            raise QueryException("The partition key must be defined on delete queries")
        qs = ['DELETE FROM {}'.format(self.column_family_name)]
        qs += ['WHERE {}'.format(self._where_clause())]
        qs = ' '.join(qs)

        with connection_manager() as con:
            con.execute(qs, self._where_values())


    def delete_instance(self, instance):
        """ Deletes one instance """
        pk_name = self.model._pk_name
        qs = ['DELETE FROM {}'.format(self.column_family_name)]
        qs += ['WHERE {0}=:{0}'.format(pk_name)]
        qs = ' '.join(qs)

        with connection_manager() as con:
            con.execute(qs, {pk_name:instance.pk})

<|MERGE_RESOLUTION|>--- conflicted
+++ resolved
@@ -2,33 +2,10 @@
 import copy
 from hashlib import md5
 from time import time
-from cql.query import cql_quote
 
 from cqlengine.connection import connection_manager
 from cqlengine.exceptions import CQLEngineException
 from cqlengine.functions import BaseQueryFunction
-
-class _Function(object):
-    def __init__(self, name):
-        self.name = name
-    def __call__(self, *args):
-        self.args = args
-        return self
-    def __str__(self):
-        return "{}({})".format(self.name, ','.join(cql_quote(a) for a in self.args))
-    __repr__ = __str__
-
-class _FunctionGenerator(object):
-    def __getattr__(self, name):
-        if name not in self.__dict__:
-            return _Function(name)
-        else:
-            try:
-                return self.__dict__[name]
-            except KeyError:
-                raise AttributeError(name)
-
-func = _FunctionGenerator()
 
 #CQL 3 reference:
 #http://www.datastax.com/docs/1.1/references/cql/index
@@ -159,10 +136,6 @@
         #ordering arguments
         self._order = None
 
-<<<<<<< HEAD
-        # ALLOW FILTERING clause
-=======
->>>>>>> 684501de
         self._allow_filtering = False
 
         #CQL has a default limit of 10000, it's defined here
@@ -200,7 +173,7 @@
 
     def __len__(self):
         return self.count()
-
+    
     def __del__(self):
         if self._con:
             self._con.close()
@@ -288,7 +261,7 @@
                 value_dict = dict(zip(names, values))
                 self._result_idx += 1
                 self._result_cache[self._result_idx] = self._construct_instance(value_dict)
-
+                
             #return the connection to the connection pool if we have all objects
             if self._result_cache and self._result_cache[-1] is not None:
                 self._con.close()
@@ -330,7 +303,7 @@
             else:
                 self._fill_result_cache_to_idx(s)
                 return self._result_cache[s]
-
+            
 
     def _construct_instance(self, values):
         #translate column names to model names
@@ -387,11 +360,6 @@
 
         return clone
 
-    def allow_filtering(self):
-        clone = copy.deepcopy(self)
-        clone._allow_filtering = True
-        return clone
-
     def get(self, **kwargs):
         """
         Returns a single instance matching this query, optionally with additional filter kwargs.
@@ -408,7 +376,7 @@
                     '{} objects found'.format(len(self._result_cache)))
         else:
             return self[0]
-
+        
 
 
     def order_by(self, colname):
@@ -456,7 +424,7 @@
                 qs += ['ALLOW FILTERING']
 
             qs = ' '.join(qs)
-
+    
             with connection_manager() as con:
                 cur = con.execute(qs, self._where_values())
                 return cur.fetchone()[0]
@@ -465,7 +433,7 @@
 
     def limit(self, v):
         """
-        Sets the limit on the number of results returned
+        Sets the limit on the number of results returned 
         CQL has a default limit of 10,000
         """
         if not (v is None or isinstance(v, (int, long))):
@@ -523,7 +491,7 @@
         """
         Creates / updates a row.
         This is a blind insert call.
-        All validation and cleaning needs to happen
+        All validation and cleaning needs to happen 
         prior to calling this.
         """
         assert type(instance) == self.model
@@ -567,7 +535,7 @@
 
             with connection_manager() as con:
                 con.execute(qs, pk_dict)
-
+            
 
     def create(self, **kwargs):
         return self.model(**kwargs).save()
