--- conflicted
+++ resolved
@@ -38,13 +38,8 @@
     #however, you can also define them manually here
     table_name = None
 
-<<<<<<< HEAD
-    #the keyspace for this model
-    keyspace = 'cqlengine'
-=======
     #the keyspace for this model 
     keyspace = None
->>>>>>> 7f1d0c9e
     read_repair_chance = 0.1
 
     def __init__(self, **values):
