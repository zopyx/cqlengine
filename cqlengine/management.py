import json

from cqlengine.connection import connection_manager
from cqlengine.exceptions import CQLEngineException

def create_keyspace(name, strategy_class='SimpleStrategy', replication_factor=3, durable_writes=True, **replication_values):
    """
    creates a keyspace

<<<<<<< HEAD

class CQLLiteral(object):
    """Simple class to produce literal CQL values without quoting."""

    def __init__(self, name):
        self.name = name

    def __str__(self):
        return self.name

    __repr__ = __str__


def create_keyspace(name, strategy_class = 'SimpleStrategy', replication_factor=3):
    with connection_manager() as con:
        if name not in [k.name for k in con.con.client.describe_keyspaces()]:
            con.execute("""CREATE KEYSPACE :keyspace
               WITH REPLICATION = {'class': :strategy, 'replication_factor': :repl_factor}
               """, {'keyspace': CQLLiteral(name), 'strategy': strategy_class, 'repl_factor': replication_factor})
=======
    :param name: name of keyspace to create
    :param strategy_class: keyspace replication strategy class
    :param replication_factor: keyspace replication factor
    :param durable_writes: 1.2 only, write log is bypassed if set to False
    :param **replication_values: 1.2 only, additional values to ad to the replication data map
    """
    with connection_manager() as con:
        if name not in [k.name for k in con.con.client.describe_keyspaces()]:
            try:
                #Try the 1.1 method
                con.execute("""CREATE KEYSPACE {}
                   WITH strategy_class = '{}'
                   AND strategy_options:replication_factor={};""".format(name, strategy_class, replication_factor))
            except CQLEngineException:
                #try the 1.2 method
                replication_map = {
                    'class': strategy_class,
                    'replication_factor':replication_factor
                }
                replication_map.update(replication_values)

                query = """
                CREATE KEYSPACE {}
                WITH REPLICATION = {}
                """.format(name, json.dumps(replication_map).replace('"', "'"))

                if strategy_class != 'SimpleStrategy':
                    query += " AND DURABLE_WRITES = {}".format('true' if durable_writes else 'false')

                con.execute(query)
>>>>>>> 684501de

def delete_keyspace(name):
    with connection_manager() as con:
        if name in [k.name for k in con.con.client.describe_keyspaces()]:
            con.execute("DROP KEYSPACE :keyspace", {'keyspace': CQLLiteral(name)})

def create_table(model, create_missing_keyspace=True):
    #construct query string
    cf_name = model.column_family_name()
    raw_cf_name = model.column_family_name(include_keyspace=False)

    #create missing keyspace
    if create_missing_keyspace:
        create_keyspace(model.keyspace)

    with connection_manager() as con:
        #check for an existing column family
        ks_info = con.con.client.describe_keyspace(model.keyspace)
        if not any([raw_cf_name == cf.name for cf in ks_info.cf_defs]):
            qs = ['CREATE TABLE {}'.format(cf_name)]

            #add column types
            pkeys = []
            qtypes = []
            def add_column(col):
                s = '"{}" {}'.format(col.db_field_name, col.db_type)
                if col.primary_key: pkeys.append('"{}"'.format(col.db_field_name))
                qtypes.append(s)
            for name, col in model._columns.items():
                add_column(col)

            qtypes.append('PRIMARY KEY ({})'.format(', '.join(pkeys)))

            qs += ['({})'.format(', '.join(qtypes))]

            # add read_repair_chance
            qs += ['WITH read_repair_chance = {}'.format(model.read_repair_chance)]
            qs = ' '.join(qs)

            try:
                con.execute(qs)
            except CQLEngineException as ex:
                # 1.2 doesn't return cf names, so we have to examine the exception
                # and ignore if it says the column family already exists
                if "Cannot add already existing column family" not in unicode(ex):
                    raise

        #get existing index names, skip ones that already exist
        ks_info = con.con.client.describe_keyspace(model.keyspace)
        cf_defs = [cf for cf in ks_info.cf_defs if cf.name == raw_cf_name]
        idx_names = [i.index_name for i in  cf_defs[0].column_metadata] if cf_defs else []
        idx_names = filter(None, idx_names)

        indexes = [c for n,c in model._columns.items() if c.index]
        if indexes:
            for column in indexes:
                if column.db_index_name in idx_names: continue
                qs = ['CREATE INDEX {}'.format(column.db_index_name)]
                qs += ['ON {}'.format(cf_name)]
                qs += ['("{}")'.format(column.db_field_name)]
                qs = ' '.join(qs)

                try:
                    con.execute(qs)
                except CQLEngineException as ex:
                    # 1.2 doesn't return cf names, so we have to examine the exception
                    # and ignore if it says the index already exists
                    if "Index already exists" not in unicode(ex):
                        raise


def delete_table(model):
    cf_name = model.column_family_name()
    with connection_manager() as con:
        try:
            con.execute('drop table {};'.format(cf_name))
        except CQLEngineException as ex:
            #don't freak out if the table doesn't exist
            if 'Cannot drop non existing column family' not in unicode(ex):
                raise
<|MERGE_RESOLUTION|>--- conflicted
+++ resolved
@@ -7,27 +7,6 @@
     """
     creates a keyspace
 
-<<<<<<< HEAD
-
-class CQLLiteral(object):
-    """Simple class to produce literal CQL values without quoting."""
-
-    def __init__(self, name):
-        self.name = name
-
-    def __str__(self):
-        return self.name
-
-    __repr__ = __str__
-
-
-def create_keyspace(name, strategy_class = 'SimpleStrategy', replication_factor=3):
-    with connection_manager() as con:
-        if name not in [k.name for k in con.con.client.describe_keyspaces()]:
-            con.execute("""CREATE KEYSPACE :keyspace
-               WITH REPLICATION = {'class': :strategy, 'replication_factor': :repl_factor}
-               """, {'keyspace': CQLLiteral(name), 'strategy': strategy_class, 'repl_factor': replication_factor})
-=======
     :param name: name of keyspace to create
     :param strategy_class: keyspace replication strategy class
     :param replication_factor: keyspace replication factor
@@ -58,12 +37,11 @@
                     query += " AND DURABLE_WRITES = {}".format('true' if durable_writes else 'false')
 
                 con.execute(query)
->>>>>>> 684501de
 
 def delete_keyspace(name):
     with connection_manager() as con:
         if name in [k.name for k in con.con.client.describe_keyspaces()]:
-            con.execute("DROP KEYSPACE :keyspace", {'keyspace': CQLLiteral(name)})
+            con.execute("DROP KEYSPACE {}".format(name))
 
 def create_table(model, create_missing_keyspace=True):
     #construct query string
@@ -91,9 +69,9 @@
                 add_column(col)
 
             qtypes.append('PRIMARY KEY ({})'.format(', '.join(pkeys)))
-
+            
             qs += ['({})'.format(', '.join(qtypes))]
-
+            
             # add read_repair_chance
             qs += ['WITH read_repair_chance = {}'.format(model.read_repair_chance)]
             qs = ' '.join(qs)
