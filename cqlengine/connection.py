--- conflicted
+++ resolved
@@ -39,13 +39,10 @@
     _password = password
     _max_connections = max_connections
 
-<<<<<<< HEAD
-=======
     if default_keyspace:
         from cqlengine import models
         models.DEFAULT_KEYSPACE = default_keyspace
 
->>>>>>> 7f1d0c9e
     for host in hosts:
         host = host.strip()
         host = host.split(':')
